/*
 * Copyright (C) 2022 - 2025 Sean Apeler
 * This file is part of fastgltf <https://github.com/spnda/fastgltf>.
 *
 * Permission is hereby granted, free of charge, to any person
 * obtaining a copy of this software and associated documentation
 * files (the "Software"), to deal in the Software without
 * restriction, including without limitation the rights to use,
 * copy, modify, merge, publish, distribute, sublicense, and/or sell
 * copies of the Software, and to permit persons to whom the
 * Software is furnished to do so, subject to the following
 * conditions:
 *
 * The above copyright notice and this permission notice shall be
 * included in all copies or substantial portions of the Software.
 *
 * THE SOFTWARE IS PROVIDED "AS IS", WITHOUT WARRANTY OF ANY KIND,
 * EXPRESS OR IMPLIED, INCLUDING BUT NOT LIMITED TO THE WARRANTIES
 * OF MERCHANTABILITY, FITNESS FOR A PARTICULAR PURPOSE AND
 * NONINFRINGEMENT. IN NO EVENT SHALL THE AUTHORS OR COPYRIGHT
 * HOLDERS BE LIABLE FOR ANY CLAIM, DAMAGES OR OTHER LIABILITY,
 * WHETHER IN AN ACTION OF CONTRACT, TORT OR OTHERWISE, ARISING
 * FROM, OUT OF OR IN CONNECTION WITH THE SOFTWARE OR THE USE OR
 * OTHER DEALINGS IN THE SOFTWARE.
 */

#ifndef FASTGLTF_CORE_HPP
#define FASTGLTF_CORE_HPP

#if !defined(FASTGLTF_USE_STD_MODULE) || !FASTGLTF_USE_STD_MODULE
#include <fstream>
#include <memory>
#include <tuple>
#endif

#include <fastgltf/types.hpp>

#ifdef _MSC_VER
#pragma warning(push)
#pragma warning(disable : 5030) // attribute 'x' is not recognized
#pragma warning(disable : 4514) // unreferenced inline function has been removed
#endif

// fwd
#if defined(__ANDROID__)
struct AAssetManager;
#endif

namespace simdjson::dom {
    class array;
    class object;
    class parser;
} // namespace simdjson::dom

namespace fastgltf {
	FASTGLTF_EXPORT enum class Error : std::uint64_t;

	FASTGLTF_EXPORT template <typename T>
	class Expected;
} // namespace fastgltf

namespace std {
	template <typename T>
	struct tuple_size<fastgltf::Expected<T>> : std::integral_constant<std::size_t, 2> {};

	template <typename T>
	struct tuple_element<0, fastgltf::Expected<T>> { using type = fastgltf::Error; };
	template <typename T>
	struct tuple_element<1, fastgltf::Expected<T>> { using type = T; };
} // namespace std

namespace fastgltf {
    struct BinaryGltfChunk;

    enum class Error : std::uint64_t {
		None = 0,
		InvalidPath = 1, ///< The glTF directory passed to load*GLTF is invalid.
		MissingExtensions = 2, ///< One or more extensions are required by the glTF but not enabled in the Parser.
		UnknownRequiredExtension = 3, ///< An extension required by the glTF is not supported by fastgltf.
		InvalidJson = 4, ///< An error occurred while parsing the JSON.
		InvalidGltf = 5, ///< The glTF is either missing something or has invalid data.
		InvalidOrMissingAssetField = 6, ///< The glTF asset object is missing or invalid.
		InvalidGLB = 7, ///< The GLB container is invalid.
		/**
		 * A field is missing in the JSON.
		 * @note This is only used internally.
		 */
		MissingField = 8,
		MissingExternalBuffer = 9, ///< With Options::LoadExternalBuffers, an external buffer was not found.
		UnsupportedVersion = 10, ///< The glTF version is not supported by fastgltf.
		InvalidURI = 11, ///< A URI from a buffer or image failed to be parsed.
		InvalidFileData = 12, ///< The file data is invalid, or the file type could not be determined.
		FailedWritingFiles = 13, ///< The exporter failed to write some files (buffers/images) to disk.
		FileBufferAllocationFailed = 14, ///< The constructor of GltfDataBuffer failed to allocate a sufficiently large buffer.
    };

	FASTGLTF_EXPORT constexpr std::string_view getErrorName(Error error) {
		switch (error) {
			case Error::None: return "None";
			case Error::InvalidPath: return "InvalidPath";
			case Error::MissingExtensions: return "MissingExtensions";
			case Error::UnknownRequiredExtension: return "UnknownRequiredExtension";
			case Error::InvalidJson: return "InvalidJson";
			case Error::InvalidGltf: return "InvalidGltf";
			case Error::InvalidOrMissingAssetField: return "InvalidOrMissingAssetField";
			case Error::InvalidGLB: return "InvalidGLB";
			case Error::MissingField: return "MissingField";
			case Error::MissingExternalBuffer: return "MissingExternalBuffer";
			case Error::UnsupportedVersion: return "UnsupportedVersion";
			case Error::InvalidURI: return "InvalidURI";
            case Error::InvalidFileData: return "InvalidFileData";
            case Error::FailedWritingFiles: return "FailedWritingFiles";
			case Error::FileBufferAllocationFailed: return "FileBufferAllocationFailed";
			default: FASTGLTF_UNREACHABLE
		}
	}

	FASTGLTF_EXPORT constexpr std::string_view getErrorMessage(Error error) {
		switch (error) {
			case Error::None: return "";
			case Error::InvalidPath: return "The glTF directory passed to load*GLTF is invalid";
			case Error::MissingExtensions: return "One or more extensions are required by the glTF but not enabled in the Parser.";
			case Error::UnknownRequiredExtension: return "An extension required by the glTF is not supported by fastgltf.";
			case Error::InvalidJson: return "An error occurred while parsing the JSON.";
			case Error::InvalidGltf: return "The glTF is either missing something or has invalid data.";
			case Error::InvalidOrMissingAssetField: return "The glTF asset object is missing or invalid.";
			case Error::InvalidGLB: return "The GLB container is invalid.";
			case Error::MissingField: return "";
			case Error::MissingExternalBuffer: return "An external buffer was not found.";
			case Error::UnsupportedVersion: return "The glTF version is not supported by fastgltf.";
			case Error::InvalidURI: return "A URI from a buffer or image failed to be parsed.";
            case Error::InvalidFileData: return "The file data is invalid, or the file type could not be determined.";
            case Error::FailedWritingFiles: return "The exporter failed to write some files (buffers/images) to disk.";
			case Error::FileBufferAllocationFailed: return "The constructor of GltfDataBuffer failed to allocate a sufficiently large buffer.";
			default: FASTGLTF_UNREACHABLE
		}
	}

	// clang-format off
    FASTGLTF_EXPORT enum class Extensions : std::uint64_t {
        None = 0,

        // See https://github.com/KhronosGroup/glTF/blob/main/extensions/2.0/Khronos/KHR_texture_transform/README.md
        KHR_texture_transform = 1 << 1,

        // See https://github.com/KhronosGroup/glTF/blob/main/extensions/2.0/Khronos/KHR_texture_basisu/README.md
        KHR_texture_basisu = 1 << 2,

        // See https://github.com/KhronosGroup/glTF/blob/main/extensions/2.0/Vendor/MSFT_texture_dds/README.md
        MSFT_texture_dds = 1 << 3,

        // See https://github.com/KhronosGroup/glTF/blob/main/extensions/2.0/Khronos/KHR_mesh_quantization/README.md
        KHR_mesh_quantization = 1 << 4,

        // See https://github.com/KhronosGroup/glTF/tree/main/extensions/2.0/Vendor/EXT_meshopt_compression/README.md
        EXT_meshopt_compression = 1 << 5,

        // See https://github.com/KhronosGroup/glTF/blob/main/extensions/2.0/Khronos/KHR_lights_punctual/README.md
        KHR_lights_punctual = 1 << 6,

        // See https://github.com/KhronosGroup/glTF/blob/main/extensions/2.0/Vendor/EXT_texture_webp/README.md
        EXT_texture_webp = 1 << 8,

        // See https://github.com/KhronosGroup/glTF/blob/main/extensions/2.0/Khronos/KHR_materials_specular/README.md
        KHR_materials_specular = 1 << 9,

        // See https://github.com/KhronosGroup/glTF/blob/main/extensions/2.0/Khronos/KHR_materials_ior/README.md
        KHR_materials_ior = 1 << 10,

        // See https://github.com/KhronosGroup/glTF/blob/main/extensions/2.0/Khronos/KHR_materials_iridescence/README.md
        KHR_materials_iridescence = 1 << 11,

        // See https://github.com/KhronosGroup/glTF/blob/main/extensions/2.0/Khronos/KHR_materials_volume/README.md
        KHR_materials_volume = 1 << 12,

        // See https://github.com/KhronosGroup/glTF/blob/main/extensions/2.0/Khronos/KHR_materials_transmission/README.md
        KHR_materials_transmission = 1 << 13,

        // See https://github.com/KhronosGroup/glTF/blob/main/extensions/2.0/Khronos/KHR_materials_clearcoat/README.md
        KHR_materials_clearcoat = 1 << 14,

        // See https://github.com/KhronosGroup/glTF/blob/main/extensions/2.0/Khronos/KHR_materials_emissive_strength/README.md
        KHR_materials_emissive_strength = 1 << 15,

        // See https://github.com/KhronosGroup/glTF/blob/main/extensions/2.0/Khronos/KHR_materials_sheen/README.md
        KHR_materials_sheen = 1 << 16,

        // See https://github.com/KhronosGroup/glTF/blob/main/extensions/2.0/Khronos/KHR_materials_unlit/README.md
        KHR_materials_unlit = 1 << 17,

        // See https://github.com/KhronosGroup/glTF/blob/main/extensions/2.0/Khronos/KHR_materials_anisotropy/README.md
        KHR_materials_anisotropy = 1 << 18,

        // See https://github.com/KhronosGroup/glTF/tree/main/extensions/2.0/Vendor/EXT_mesh_gpu_instancing/README.md
        EXT_mesh_gpu_instancing = 1 << 19,

#if FASTGLTF_ENABLE_DEPRECATED_EXT
        // See https://github.com/KhronosGroup/glTF/tree/main/extensions/2.0/Archived/KHR_materials_pbrSpecularGlossiness/README.md
        KHR_materials_pbrSpecularGlossiness = 1 << 20,
#endif

		// See https://github.com/KhronosGroup/glTF/blob/main/extensions/2.0/Vendor/MSFT_packing_normalRoughnessMetallic/README.md
		MSFT_packing_normalRoughnessMetallic = 1 << 21,

		// See https://github.com/KhronosGroup/glTF/blob/main/extensions/2.0/Vendor/MSFT_packing_occlusionRoughnessMetallic/README.md
		MSFT_packing_occlusionRoughnessMetallic = 1 << 22,

		// See https://github.com/KhronosGroup/glTF/tree/main/extensions/2.0/Khronos/KHR_materials_dispersion
		KHR_materials_dispersion = 1 << 23,

		// See https://github.com/KhronosGroup/glTF/tree/main/extensions/2.0/Khronos/KHR_materials_variants
		KHR_materials_variants = 1 << 24,

		// See https://github.com/KhronosGroup/glTF/tree/main/extensions/2.0/Khronos/KHR_accessor_float64
		KHR_accessor_float64 = 1 << 25,

		// See https://github.com/KhronosGroup/glTF/tree/main/extensions/2.0/Khronos/KHR_draco_mesh_compression
		KHR_draco_mesh_compression = 1 << 26,

#if FASTGLTF_ENABLE_KHR_IMPLICIT_SHAPES
		// See https://github.com/KhronosGroup/glTF/pull/2370
		KHR_implicit_shapes = 1 << 27,
#endif

#if FASTGLTF_ENABLE_KHR_PHYSICS_RIGID_BODIES
		// See https://github.com/KhronosGroup/glTF/pull/2424
		KHR_physics_rigid_bodies = 1 << 28,
#endif
<<<<<<< HEAD
		// See https://github.com/KhronosGroup/glTF/tree/main/extensions/2.0/Khronos/KHR_materials_diffuse_transmission
		KHR_materials_diffuse_transmission = 1 << 30,
=======
		// See https://github.com/KhronosGroup/glTF/tree/main/extensions/2.0/Vendor/GODOT_single_root
		GODOT_single_root = 1 << 29,
>>>>>>> daa956d9
    };
    // clang-format on

    FASTGLTF_ARITHMETIC_OP_TEMPLATE_MACRO(Extensions, Extensions, |)
    FASTGLTF_ARITHMETIC_OP_TEMPLATE_MACRO(Extensions, Extensions, &)
	FASTGLTF_ARITHMETIC_OP_TEMPLATE_MACRO(Extensions, Extensions, -)
    FASTGLTF_ASSIGNMENT_OP_TEMPLATE_MACRO(Extensions, Extensions, |)
    FASTGLTF_ASSIGNMENT_OP_TEMPLATE_MACRO(Extensions, Extensions, &)
    FASTGLTF_UNARY_OP_TEMPLATE_MACRO(Extensions, ~)

	FASTGLTF_EXPORT constexpr Extensions operator-(const Extensions& a, const std::underlying_type_t<Extensions>& b) noexcept {
		static_assert(std::is_enum_v<Extensions>);
		return static_cast<Extensions>(to_underlying(a) - b);
	}

    // clang-format off
    FASTGLTF_EXPORT enum class Options : std::uint64_t {
        None                            = 0,
        /**
         * This allows 5130 as an accessor component type. 5130 is the OpenGL constant GL_DOUBLE,
         * which is by default not listed as an allowed component type in the glTF spec.
         * The KHR_accessor_float64 extension offers the same functionality, so if your assets
         * require double precision floats, using that extension instead is encouraged.
         *
         * The glTF normally only allows these component types:
         * https://registry.khronos.org/glTF/specs/2.0/glTF-2.0.html#accessor-data-types
         */
        AllowDouble                     = 1 << 0,

        /**
         * This skips validating the asset field, as it is usually there and not used anyway.
         */
        DontRequireValidAssetMember     = 1 << 1,

        /**
         * Loads all the GLB buffers into CPU memory. If disabled, fastgltf will only provide
         * a byte offset and length into the GLB file, which can be useful when using APIs like
         * DirectStorage or Metal IO.
         */
		LoadGLBBuffers [[deprecated("This is now default behaviour")]]   = 1 << 3,

        /**
         * Loads all external buffers into CPU memory. If disabled, fastgltf will only provide
         * a full file path to the file holding the buffer, which can be useful when using APIs
         * like DirectStorage or Metal IO. For images, LoadExternalImages has to be explicitly
         * specified, too, if required.
         */
        LoadExternalBuffers             = 1 << 4,

        /**
         * This option makes fastgltf automatically decompose the transformation matrices of nodes
         * into the translation, rotation, and scale components. This might be useful to have only
         * TRS components, instead of matrices or TRS, which should simplify working with nodes,
         * especially with animations.
         */
        DecomposeNodeMatrices           = 1 << 5,

        /**
         * Loads all external images into CPU memory. It does not decode any texture data. Complementary
         * to LoadExternalBuffers.
         */
        LoadExternalImages              = 1 << 7,

		/**
		 * Lets fastgltf generate indices for all mesh primitives without indices. This currently
		 * does not de-duplicate the vertices. This is entirely for compatibility and simplifying the
		 * loading process.
		 */
		GenerateMeshIndices             = 1 << 8,
    };

    FASTGLTF_EXPORT enum class ExportOptions : std::uint64_t {
        None                            = 0,

        /**
         * Calls fastgltf::validate for the passed asset before writing.
         */
        ValidateAsset                   = 1 << 1,

        /**
         * Pretty-prints the outputted JSON. This option is ignored for binary glTFs.
         */
        PrettyPrintJson                 = 1 << 2,
    };
    // clang-format on

    FASTGLTF_ARITHMETIC_OP_TEMPLATE_MACRO(Options, Options, |)
    FASTGLTF_ARITHMETIC_OP_TEMPLATE_MACRO(Options, Options, &)
    FASTGLTF_ASSIGNMENT_OP_TEMPLATE_MACRO(Options, Options, |)
    FASTGLTF_ASSIGNMENT_OP_TEMPLATE_MACRO(Options, Options, &)
    FASTGLTF_UNARY_OP_TEMPLATE_MACRO(Options, ~)
    FASTGLTF_ARITHMETIC_OP_TEMPLATE_MACRO(ExportOptions, ExportOptions, |)
    FASTGLTF_ARITHMETIC_OP_TEMPLATE_MACRO(ExportOptions, ExportOptions, &)
    FASTGLTF_ASSIGNMENT_OP_TEMPLATE_MACRO(ExportOptions, ExportOptions, |)
    FASTGLTF_ASSIGNMENT_OP_TEMPLATE_MACRO(ExportOptions, ExportOptions, &)
    FASTGLTF_UNARY_OP_TEMPLATE_MACRO(ExportOptions, ~)

    // String representations of glTF 2.0 extension identifiers.
    namespace extensions {
        constexpr std::string_view EXT_mesh_gpu_instancing = "EXT_mesh_gpu_instancing";
        constexpr std::string_view EXT_meshopt_compression = "EXT_meshopt_compression";
        constexpr std::string_view EXT_texture_webp = "EXT_texture_webp";
		constexpr std::string_view KHR_accessor_float64 = "KHR_accessor_float64";
		constexpr std::string_view KHR_draco_mesh_compression = "KHR_draco_mesh_compression";
        constexpr std::string_view KHR_lights_punctual = "KHR_lights_punctual";
		constexpr std::string_view KHR_materials_anisotropy = "KHR_materials_anisotropy";
        constexpr std::string_view KHR_materials_clearcoat = "KHR_materials_clearcoat";
		constexpr std::string_view KHR_materials_dispersion = "KHR_materials_dispersion";
        constexpr std::string_view KHR_materials_emissive_strength = "KHR_materials_emissive_strength";
        constexpr std::string_view KHR_materials_ior = "KHR_materials_ior";
        constexpr std::string_view KHR_materials_iridescence = "KHR_materials_iridescence";
        constexpr std::string_view KHR_materials_sheen = "KHR_materials_sheen";
        constexpr std::string_view KHR_materials_specular = "KHR_materials_specular";
        constexpr std::string_view KHR_materials_transmission = "KHR_materials_transmission";
        constexpr std::string_view KHR_materials_unlit = "KHR_materials_unlit";
		constexpr std::string_view KHR_materials_variants = "KHR_materials_variants";
        constexpr std::string_view KHR_materials_volume = "KHR_materials_volume";
        constexpr std::string_view KHR_mesh_quantization = "KHR_mesh_quantization";
        constexpr std::string_view KHR_texture_basisu = "KHR_texture_basisu";
        constexpr std::string_view KHR_texture_transform = "KHR_texture_transform";
	    constexpr std::string_view MSFT_packing_normalRoughnessMetallic = "MSFT_packing_normalRoughnessMetallic";
	    constexpr std::string_view MSFT_packing_occlusionRoughnessMetallic = "MSFT_packing_occlusionRoughnessMetallic";
        constexpr std::string_view MSFT_texture_dds = "MSFT_texture_dds";
<<<<<<< HEAD
		constexpr std::string_view KHR_materials_diffuse_transmission = "KHR_materials_diffuse_transmission";
=======
		constexpr std::string_view GODOT_single_root = "GODOT_single_root";
>>>>>>> daa956d9

#if FASTGLTF_ENABLE_DEPRECATED_EXT
        constexpr std::string_view KHR_materials_pbrSpecularGlossiness = "KHR_materials_pbrSpecularGlossiness";
#endif

#if FASTGLTF_ENABLE_KHR_IMPLICIT_SHAPES
		constexpr std::string_view KHR_implicit_shapes = "KHR_implicit_shapes";
#endif

#if FASTGLTF_ENABLE_KHR_PHYSICS_RIGID_BODIES
		constexpr std::string_view KHR_physics_rigid_bodies = "KHR_physics_rigid_bodies";
#endif
    } // namespace extensions

	// clang-format off
	// An array of pairs of string representations of extension identifiers and their respective enum
	// value used for enabling/disabling the loading of it. This also represents all extensions that
	// fastgltf supports and understands.
	static constexpr auto extensionStrings = to_array<std::pair<std::string_view, Extensions>>({
		{ extensions::EXT_mesh_gpu_instancing,                  Extensions::EXT_mesh_gpu_instancing },
		{ extensions::EXT_meshopt_compression,                  Extensions::EXT_meshopt_compression },
		{ extensions::EXT_texture_webp,                         Extensions::EXT_texture_webp },
		{ extensions::KHR_accessor_float64,                     Extensions::KHR_accessor_float64 },
		{ extensions::KHR_draco_mesh_compression,               Extensions::KHR_draco_mesh_compression },
		{ extensions::KHR_lights_punctual,                      Extensions::KHR_lights_punctual },
		{ extensions::KHR_materials_anisotropy,                 Extensions::KHR_materials_anisotropy },
		{ extensions::KHR_materials_clearcoat,                  Extensions::KHR_materials_clearcoat },
		{ extensions::KHR_materials_dispersion,                 Extensions::KHR_materials_dispersion },
		{ extensions::KHR_materials_emissive_strength,          Extensions::KHR_materials_emissive_strength },
		{ extensions::KHR_materials_ior,                        Extensions::KHR_materials_ior },
		{ extensions::KHR_materials_iridescence,                Extensions::KHR_materials_iridescence },
		{ extensions::KHR_materials_sheen,                      Extensions::KHR_materials_sheen },
		{ extensions::KHR_materials_specular,                   Extensions::KHR_materials_specular },
		{ extensions::KHR_materials_transmission,               Extensions::KHR_materials_transmission },
		{ extensions::KHR_materials_unlit,                      Extensions::KHR_materials_unlit },
		{ extensions::KHR_materials_variants,                   Extensions::KHR_materials_variants },
		{ extensions::KHR_materials_volume,                     Extensions::KHR_materials_volume },
		{ extensions::KHR_mesh_quantization,                    Extensions::KHR_mesh_quantization },
		{ extensions::KHR_texture_basisu,                       Extensions::KHR_texture_basisu },
		{ extensions::KHR_texture_transform,                    Extensions::KHR_texture_transform },
		{ extensions::MSFT_packing_normalRoughnessMetallic,     Extensions::MSFT_packing_normalRoughnessMetallic },
		{ extensions::MSFT_packing_occlusionRoughnessMetallic,  Extensions::MSFT_packing_occlusionRoughnessMetallic },
		{ extensions::MSFT_texture_dds,                         Extensions::MSFT_texture_dds },
<<<<<<< HEAD
		{ extensions::KHR_materials_diffuse_transmission,       Extensions::KHR_materials_diffuse_transmission },
=======
		{ extensions::GODOT_single_root,                        Extensions::GODOT_single_root },

>>>>>>> daa956d9
#if FASTGLTF_ENABLE_DEPRECATED_EXT
		{ extensions::KHR_materials_pbrSpecularGlossiness,Extensions::KHR_materials_pbrSpecularGlossiness },
#endif

#if FASTGLTF_ENABLE_KHR_IMPLICIT_SHAPES
        {extensions::KHR_implicit_shapes,						Extensions::KHR_implicit_shapes},
#endif

#if FASTGLTF_ENABLE_KHR_PHYSICS_RIGID_BODIES
		{ extensions::KHR_physics_rigid_bodies,					Extensions::KHR_physics_rigid_bodies },
#endif
	});
	// clang-format on
	static constexpr std::size_t SUPPORTED_EXTENSION_COUNT = extensionStrings.size();

	/**
	 * Returns the name of the passed glTF extension.
	 *
	 * @note If \p extensions has more than one bit set (multiple extensions), this
	 * will return the name of the first set bit.
	 */
	FASTGLTF_EXPORT
#if FASTGLTF_CPP_20
	constexpr
#else
	inline
#endif
	std::string_view stringifyExtension(Extensions extensions) {
		// Remove everything but the rightmost bit
		extensions = extensions - (extensions & (extensions - 1));

		for (const auto& [string, value] : extensionStrings)
			if (value == extensions)
				return string;
		return "";
	}

	/**
	 * Returns a list of extension names based on the given extension flags.
	 */
	FASTGLTF_EXPORT inline auto stringifyExtensionBits(Extensions extensions) -> decltype(Asset::extensionsRequired) {
		decltype(Asset::extensionsRequired) stringified;
		for (std::uint8_t i = 0; i < std::numeric_limits<std::underlying_type_t<Extensions>>::digits; ++i) {
			// The 1 has to be cast to the underlying type as uint8_t(1) << 9 will overflow and be effectively the same as uint8_t(1).
			auto curExtension = static_cast<Extensions>(std::underlying_type_t<Extensions>(1) << i);
			if ((extensions & curExtension) == Extensions::None)
				continue;

			// Find the stringified extension name
			for (const auto& [name, ext] : extensionStrings) {
				if (ext == curExtension) {
					stringified.emplace_back(name);
					break;
				}
			}
		}
		return stringified;
	}

	/**
	 * A type that stores an error together with an expected value.
	 * To use this type, first call error() to inspect if any errors have occurred.
	 * If error() is not fastgltf::Error::None,
	 * calling get(), operator->(), and operator*() is undefined behaviour.
	 */
	template <typename T>
	class Expected {
		static_assert(std::is_default_constructible_v<T>);
		static_assert(!std::is_same_v<Error, T>);

		Error err;
		T value;

	public:
		Expected(Error error) : err(error) {}
		Expected(T&& value) : err(Error::None), value(std::forward<T>(value)) {}

		Expected(const Expected<T>& other) = delete;
		Expected(Expected<T>&& other) noexcept : err(other.err), value(std::move(other.value)) {}

		Expected<T>& operator=(const Expected<T>& other) = delete;
		Expected<T>& operator=(Expected<T>&& other) noexcept {
			err = other.err;
			value = std::move(other.value);
			return *this;
		}

		[[nodiscard]] Error error() const noexcept {
			return err;
		}

		/**
		 * Returns a reference to the value of T.
		 * When error() returns anything but Error::None, the returned value is undefined.
		 */
		[[nodiscard]] T& get() noexcept {
			assert(err == Error::None);
			return value;
		}

		/**
		 * Returns the address of the value of T, or nullptr if error() returns anything but Error::None.
		 */
		[[nodiscard]] T* get_if() noexcept {
			if (err != Error::None)
				return nullptr;
			return std::addressof(value);
		}

		template <std::size_t I>
		[[nodiscard]] auto& get() noexcept {
			if constexpr (I == 0) return err;
			else if constexpr (I == 1) return value;
		}

		template <std::size_t I>
		[[nodiscard]] const auto& get() const noexcept {
			if constexpr (I == 0) return err;
			else if constexpr (I == 1) return value;
		}

		/**
		 * Returns the address of the value of T.
		 * When error() returns anything but Error::None, the returned value is undefined.
		 */
		[[nodiscard]] T* operator->() noexcept {
			assert(err == Error::None);
			return std::addressof(value);
		}

		/**
		 * Returns the address of the const value of T.
		 * When error() returns anything but Error::None, the returned value is undefined.
		 */
		[[nodiscard]] const T* operator->() const noexcept {
			assert(err == Error::None);
			return std::addressof(value);
		}

		[[nodiscard]] T&& operator*() && noexcept {
			assert(err == Error::None);
			return std::move(value);
		}

		[[nodiscard]] operator bool() const noexcept {
			return err == Error::None;
		}
	};

    FASTGLTF_EXPORT struct BufferInfo {
        void* mappedMemory;
        CustomBufferId customId;
    };

    FASTGLTF_EXPORT using BufferMapCallback = BufferInfo(std::uint64_t bufferSize, void* userPointer);
    FASTGLTF_EXPORT using BufferUnmapCallback = void(BufferInfo* bufferInfo, void* userPointer);
    FASTGLTF_EXPORT using Base64DecodeCallback = void(std::string_view base64, std::uint8_t* dataOutput, std::size_t padding, std::size_t dataOutputSize, void* userPointer);
	FASTGLTF_EXPORT using ExtrasParseCallback = void(simdjson::dom::object* extras, std::size_t objectIndex, Category objectType, void* userPointer);
	FASTGLTF_EXPORT using ExtrasWriteCallback = std::optional<std::string>(std::size_t objectIndex, Category objectType, void* userPointer);

	/**
	 * This interface defines how the parser can read the bytes making up a glTF or GLB file.
	 */
	FASTGLTF_EXPORT class GltfDataGetter {
	public:
		virtual ~GltfDataGetter() noexcept = default;

		/**
		 * The read functions expect the implementation to store an offset from the start
		 * of the buffer/file to the current position. The parse process will always linearly
		 * access the memory, meaning it will go through the memory once from start to finish.
		 */
		virtual void read(void* ptr, std::size_t count) = 0;
		/**
		 * Reads a chunk of memory from the current offset, with some amount of padding.
		 * This padding is necessary for the simdjson parser, but can be initialized to anything.
		 * The memory pointed to by the span only needs to live until the next call to read().
		 */
		[[nodiscard]] virtual span<std::byte> read(std::size_t count, std::size_t padding) = 0;

		/**
		 * Reset is used to put the offset index back to the start of the buffer/file.
		 * This is only necessary for functionality like determineGltfFileType. However, reset()
		 * will be called at the beginning of every parse process.
		 */
		virtual void reset() = 0;

		[[nodiscard]] virtual std::size_t bytesRead() = 0;
		[[nodiscard]] virtual std::size_t totalSize() = 0;
	};

	FASTGLTF_EXPORT class GltfDataBuffer : public GltfDataGetter {
	protected:
		std::unique_ptr<std::byte[]> buffer;

		std::size_t allocatedSize = 0;
		std::size_t dataSize = 0;

		std::size_t idx = 0;

		Error error = Error::None;

		void allocateAndCopy(const std::byte* bytes) noexcept;

		explicit GltfDataBuffer(const std::filesystem::path& path) noexcept;
		explicit GltfDataBuffer(const std::byte* bytes, std::size_t count) noexcept;
#if FASTGLTF_CPP_20
		explicit GltfDataBuffer(std::span<std::byte> span) noexcept;
#endif

	public:
		explicit GltfDataBuffer() noexcept = default;
		GltfDataBuffer(const GltfDataBuffer& other) = delete;
		GltfDataBuffer& operator=(const GltfDataBuffer& other) = delete;
		GltfDataBuffer(GltfDataBuffer&& other) noexcept = default;
		GltfDataBuffer& operator=(GltfDataBuffer&& other) noexcept = default;
		~GltfDataBuffer() noexcept override = default;

		static Expected<GltfDataBuffer> FromPath(const std::filesystem::path& path) noexcept {
			GltfDataBuffer buffer(path);
			if (buffer.error != fastgltf::Error::None) {
				return buffer.error;
			}
			return std::move(buffer);
		}

		static Expected<GltfDataBuffer> FromBytes(const std::byte* bytes, std::size_t count) noexcept {
			GltfDataBuffer buffer(bytes, count);
			if (buffer.error != fastgltf::Error::None) {
				return buffer.error;
			}
			return std::move(buffer);
		}

#if FASTGLTF_CPP_20
		static Expected<GltfDataBuffer> FromSpan(std::span<std::byte> data) noexcept {
			GltfDataBuffer buffer(data);
			if (buffer.buffer.get() == nullptr) {
				return buffer.error;
			}
			return std::move(buffer);
		}
#endif

		void read(void* ptr, std::size_t count) override;

		[[nodiscard]] span<std::byte> read(std::size_t count, std::size_t padding) override;

		void reset() override;

		[[nodiscard]] std::size_t bytesRead() override;

		[[nodiscard]] std::size_t totalSize() override;

		[[nodiscard]] explicit operator span<std::byte>() {
			return span<std::byte>(buffer.get(), dataSize);
		}
	};

#if defined(_WIN32)
#include <winapifamily.h>
#endif

#if defined(__APPLE__) || defined(__linux__) || (defined(_WIN32) && !(defined(WINAPI_FAMILY) && (WINAPI_FAMILY == WINAPI_FAMILY_APP)))
#define FASTGLTF_HAS_MEMORY_MAPPED_FILE 1
	/**
	 * Memory-maps a file. This uses mmap on macOS and Linux, and MapViewOfFile on Windows, and is not available elsewhere.
	 * You should check for FASTGLTF_HAS_MEMORY_MAPPED_FILE before using this class.
	 */
	FASTGLTF_EXPORT class MappedGltfFile : public GltfDataGetter {
		void* mappedFile = nullptr;
#if defined(_WIN32)
		// Windows requires us to keep the file handle alive. Win32 HANDLE is a void*.
		void* fileHandle = nullptr;
		void* fileMapping = nullptr;
#endif
		std::uint64_t fileSize = 0;

		std::size_t idx = 0;

		Error error = Error::None;

		explicit MappedGltfFile(const std::filesystem::path& path) noexcept;

	public:
		explicit MappedGltfFile() = default;
		MappedGltfFile(const MappedGltfFile& other) = delete;
		MappedGltfFile& operator=(const MappedGltfFile& other) = delete;
		MappedGltfFile(MappedGltfFile&& other) noexcept;
		MappedGltfFile& operator=(MappedGltfFile&& other) noexcept;
		~MappedGltfFile() noexcept override;

		/** Memory maps a file. If this fails, you can check std::strerror for a more exact error. */
		static Expected<MappedGltfFile> FromPath(const std::filesystem::path& path) noexcept {
			MappedGltfFile buffer(path);
			if (buffer.error != fastgltf::Error::None) {
				return buffer.error;
			}
			return std::move(buffer);
		}

		void read(void* ptr, std::size_t count) override;

		[[nodiscard]] span<std::byte> read(std::size_t count, std::size_t padding) override;

		void reset() override;

		[[nodiscard]] std::size_t bytesRead() override;

		[[nodiscard]] std::size_t totalSize() override;

		[[nodiscard]] explicit operator span<std::byte>() {
			return span<std::byte>(static_cast<std::byte*>(mappedFile), fileSize);
		}
	};
#endif

	FASTGLTF_EXPORT class GltfFileStream : public GltfDataGetter {
		std::ifstream fileStream;
		std::vector<std::ifstream::char_type> buf;

		std::size_t fileSize;

	public:
		explicit GltfFileStream(const std::filesystem::path& path);
		~GltfFileStream() noexcept override = default;

		[[nodiscard]] bool isOpen() const;

		void read(void* ptr, std::size_t count) override;

		[[nodiscard]] span<std::byte> read(std::size_t count, std::size_t padding) override;

		void reset() override;

		[[nodiscard]] std::size_t bytesRead() override;

		[[nodiscard]] std::size_t totalSize() override;
	};

    #if defined(__ANDROID__)
	FASTGLTF_EXPORT void setAndroidAssetManager(AAssetManager* assetManager) noexcept;

    FASTGLTF_EXPORT class AndroidGltfDataBuffer : public GltfDataBuffer {
		explicit AndroidGltfDataBuffer(const std::filesystem::path& path, std::uint64_t byteOffset) noexcept;

    public:
        explicit AndroidGltfDataBuffer() noexcept = default;
        AndroidGltfDataBuffer(const AndroidGltfDataBuffer& other) = delete;
        AndroidGltfDataBuffer& operator=(const AndroidGltfDataBuffer& other) = delete;
        AndroidGltfDataBuffer(AndroidGltfDataBuffer&& other) noexcept = default;
        AndroidGltfDataBuffer& operator=(AndroidGltfDataBuffer&& other) noexcept = default;
        ~AndroidGltfDataBuffer() noexcept override = default;

		static Expected<AndroidGltfDataBuffer> FromAsset(const std::filesystem::path& path, std::uint64_t byteOffset = 0) noexcept {
			AndroidGltfDataBuffer buffer(path, byteOffset);
			if (buffer.buffer.get() == nullptr) {
				return buffer.error;
			}
			return std::move(buffer);
		}
	};
	#endif

	/**
	 * Enum to represent the type of a glTF file. glTFs can either be the standard JSON file with
	 * paths to buffers or with a base64 embedded buffers, or they can be in a so called GLB
	 * container format which has two or more chunks of binary data, where one represents buffers
	 * and the other contains the JSON string.
	 */
	FASTGLTF_EXPORT enum class GltfType : std::uint8_t {
		glTF,
		GLB,
		Invalid,
	};

	/**
	 * This function starts reading into the buffer and tries to determine what type of glTF container it is.
	 * This should be used to know whether to call Parser::loadGltfJson or Parser::loadGltfBinary.
	 *
	 * @note Usually, you'll want to just use Parser::loadGltf, which will call this itself.
	 *
	 * @return The type of the glTF file, either glTF, GLB, or Invalid if it was not determinable. If this function
	 * returns Invalid it is highly likely that the buffer does not actually represent a valid glTF file.
	 */
	FASTGLTF_EXPORT GltfType determineGltfFileType(GltfDataGetter& data);

	/**
	 * This function further validates all the input more strictly that is parsed from the glTF.
	 * Realistically, this should not be necessary in Release applications, but could be helpful
	 * when debugging an asset related issue.
	*/
	FASTGLTF_EXPORT [[nodiscard]] Error validate(const Asset& asset);

    /**
     * Some internals the parser passes on to each glTF instance.
     */
    struct ParserInternalConfig {
        BufferMapCallback* mapCallback = nullptr;
        BufferUnmapCallback* unmapCallback = nullptr;
        Base64DecodeCallback* decodeCallback = nullptr;
		ExtrasParseCallback* extrasCallback = nullptr;

        void* userPointer = nullptr;
        Extensions extensions = Extensions::None;
    };

    /**
     * A parser for one or more glTF files. It uses a SIMD based JSON parser to maximize efficiency
     * and performance at runtime.
     *
     * @note This class is not thread-safe.
     */
    class Parser {
        // The simdjson parser object. We want to share it between runs, so it does not need to
        // reallocate over and over again. We're hiding it here to not leak the simdjson header.
        std::unique_ptr<simdjson::dom::parser> jsonParser;

		ParserInternalConfig config = {};
		DataSource glbBuffer;
#if !FASTGLTF_DISABLE_CUSTOM_MEMORY_POOL
		std::shared_ptr<std::pmr::monotonic_buffer_resource> resourceAllocator;
#endif
		std::filesystem::path directory;
		Options options = Options::None;

		static auto getMimeTypeFromString(std::string_view mime) -> MimeType;
		static void fillCategories(Category& inputCategories) noexcept;

		template <typename T>
		Error parseAttributes(simdjson::dom::object& object, T& attributes);

		[[nodiscard]] auto decodeDataUri(URIView& uri) const noexcept -> Expected<DataSource>;
		[[nodiscard]] auto loadFileFromUri(URIView& uri) const noexcept -> Expected<DataSource>;
#if defined(__ANDROID__)
		[[nodiscard]] auto loadFileFromApk(const std::filesystem::path& filepath) const noexcept -> Expected<DataSource>;
#endif

		Error generateMeshIndices(Asset& asset) const;

		Error parseAccessors(simdjson::dom::array& array, Asset& asset);
		Error parseAnimations(simdjson::dom::array& array, Asset& asset);
		Error parseBuffers(simdjson::dom::array& array, Asset& asset);
		Error parseBufferViews(simdjson::dom::array& array, Asset& asset);
		Error parseCameras(simdjson::dom::array& array, Asset& asset);
		Error parseExtensions(simdjson::dom::object& extensionsObject, Asset& asset);
		Error parseImages(simdjson::dom::array& array, Asset& asset);
		Error parseLights(simdjson::dom::array& array, Asset& asset);
		Error parseMaterialExtensions(simdjson::dom::object& object, Material& material);
		Error parseMaterials(simdjson::dom::array& array, Asset& asset);
		Error parsePrimitiveExtensions(simdjson::dom::object& object, Primitive& primitive);
		Error parseMeshes(simdjson::dom::array& array, Asset& asset);
		Error parseNodes(simdjson::dom::array& array, Asset& asset);
		Error parseSamplers(simdjson::dom::array& array, Asset& asset);
		Error parseScenes(simdjson::dom::array& array, Asset& asset);
		Error parseSkins(simdjson::dom::array& array, Asset& asset);
		Error parseTextures(simdjson::dom::array& array, Asset& asset);
#if FASTGLTF_ENABLE_KHR_IMPLICIT_SHAPES
		Error parseShapes(simdjson::dom::array& shapes, Asset& asset);
#endif
#if FASTGLTF_ENABLE_KHR_PHYSICS_RIGID_BODIES
		Error parsePhysicsMaterials(simdjson::dom::array& physicsMaterials, Asset& asset);
		Error parseCollisionFilters(simdjson::dom::array& collisionFilters, Asset& asset);
		Error parsePhysicsJoints(simdjson::dom::array& physicsJoints, Asset& asset);

		Error parsePhysicsRigidBody(simdjson::dom::object& khr_physics_rigid_bodies, Node& node);
#endif
		Expected<Asset> parse(simdjson::dom::object root, Category categories);

    public:
        explicit Parser(Extensions extensionsToLoad = Extensions::None) noexcept;
        explicit Parser(const Parser& parser) = delete;
        Parser(Parser&& parser) noexcept;
        Parser& operator=(const Parser& parser) = delete;
        Parser& operator=(Parser&& other) noexcept;

        ~Parser();

        /**
         * Loads a glTF file from pre-loaded bytes.
         *
         * This function tries to detect wether the bytes represent a standard JSON glTF or a binary glTF.
         *
         * @return An Asset wrapped in an Expected type, which may contain an error if one occurred.
         */
        [[nodiscard]] Expected<Asset> loadGltf(GltfDataGetter& buffer, std::filesystem::path directory, Options options = Options::None, Category categories = Category::All);

        /**
         * Loads a glTF file from pre-loaded bytes representing a JSON file.
         *
         * @return An Asset wrapped in an Expected type, which may contain an error if one occurred.
         */
        [[nodiscard]] Expected<Asset> loadGltfJson(GltfDataGetter& buffer, std::filesystem::path directory, Options options = Options::None, Category categories = Category::All);

		/**
		 * Loads a glTF file embedded within a GLB container, which may contain the first buffer of the glTF asset.
		 *
         * @return An Asset wrapped in an Expected type, which may contain an error if one occurred.
		 */
		[[nodiscard]] Expected<Asset> loadGltfBinary(GltfDataGetter& buffer, std::filesystem::path directory, Options options = Options::None, Category categories = Category::All);

        /**
         * This function can be used to set callbacks so that you can control memory allocation for
         * large buffers and images that are loaded from a glTF file. For example, one could use
         * the callbacks to map a GPU buffer through Vulkan or DirectX so that fastgltf can write
         * the buffer directly to the GPU to avoid a copy into RAM first. To remove the callbacks
         * for a specific load, call this method with both parameters as nullptr before load*GLTF.
         * Using Parser::setUserPointer you can also set a user pointer to access your
         * own class or other data you may need.
         *
         * @param mapCallback function called when the parser requires a buffer to write data
         * embedded in a GLB file or decoded from a base64 URI, cannot be nullptr.
         * @param unmapCallback function called when the parser is done with writing into a
         * buffer, can be nullptr.
         * @note This is likely only useful for advanced users who know what they're doing.
         */
        void setBufferAllocationCallback(BufferMapCallback* mapCallback, BufferUnmapCallback* unmapCallback = nullptr) noexcept;

        /**
         * Allows setting callbacks for base64 decoding.
         * This can be useful if you have another base64 decoder optimised for a certain platform or architecture,
         * or want to use your own scheduler to schedule multiple threads for working on decoding individual chunks of the data.
         * Using Parser::setUserPointer you can also set a user pointer to access your own class or other data you may need.
         *
         * It is still recommended to use fastgltf's base64 decoding features as they're highly optimised
         * for SSE4, AVX2, and ARM Neon.
         *
         * @param decodeCallback function called when the parser tries to decode a base64 buffer
         */
        void setBase64DecodeCallback(Base64DecodeCallback* decodeCallback) noexcept;

		void setExtrasParseCallback(ExtrasParseCallback* extrasCallback) noexcept;

        void setUserPointer(void* pointer) noexcept;
    };

    /**
     * This converts a compacted JSON string into a more readable pretty format.
     */
    void prettyPrintJson(std::string& json);

    /**
     * Escapes a string for use in JSON.
     */
    std::string escapeString(std::string_view string);

    FASTGLTF_EXPORT template <typename T>
    struct ExportResult {
        T output;

        std::vector<std::optional<std::filesystem::path>> bufferPaths;
        std::vector<std::optional<std::filesystem::path>> imagePaths;
    };

    /**
     * A exporter for serializing one or more glTF assets into JSON and GLB forms.
     *
     * @note This does not write anything to any files. This class only serializes data
     * into memory structures, which can then be used to manually write them to disk.
     * If you want to let fastgltf handle the file writing too, use fastgltf::FileExporter.
     */
    FASTGLTF_EXPORT class Exporter {
    protected:
        Error errorCode = Error::None;
        ExportOptions options = ExportOptions::None;
		bool exportingBinary = false;

        std::filesystem::path bufferFolder = "";
        std::filesystem::path imageFolder = "";

		void* userPointer = nullptr;
		ExtrasWriteCallback* extrasWriteCallback = nullptr;

        std::vector<std::optional<std::filesystem::path>> bufferPaths;
        std::vector<std::optional<std::filesystem::path>> imagePaths;

        void writeAccessors(const Asset& asset, std::string& json);
        void writeAnimations(const Asset& asset, std::string& json);
        void writeBuffers(const Asset& asset, std::string& json);
        void writeBufferViews(const Asset& asset, std::string& json);
        void writeCameras(const Asset& asset, std::string& json);
        void writeImages(const Asset& asset, std::string& json);
        void writeLights(const Asset& asset, std::string& json);
        void writeMaterials(const Asset& asset, std::string& json);
        void writeMeshes(const Asset& asset, std::string& json);
        void writeNodes(const Asset& asset, std::string& json);
        void writeSamplers(const Asset& asset, std::string& json);
        void writeScenes(const Asset& asset, std::string& json);
        void writeSkins(const Asset& asset, std::string& json);
        void writeTextures(const Asset& asset, std::string& json);
#if FASTGLTF_ENABLE_KHR_IMPLICIT_SHAPES
		void writeShapes(const Asset& asset, std::string& json);
#endif
#if FASTGLTF_ENABLE_KHR_PHYSICS_RIGID_BODIES
		void writePhysicsMaterials(const Asset& asset, std::string& json);
		void writeCollisionFilters(const Asset& asset, std::string& json);
		void writePhysicsJoints(const Asset& asset, std::string& json);
#endif
        void writeExtensions(const Asset& asset, std::string& json);

        std::filesystem::path getBufferFilePath(const Asset& asset, std::size_t index);
        std::filesystem::path getImageFilePath(const Asset& asset, std::size_t index, MimeType mimeType);

        std::string writeJson(const Asset& asset);

    public:
        /**
         * Sets the relative base path for buffer URIs.
         *
         * If folder.is_relative() returns false, this has no effect.
         */
        void setBufferPath(std::filesystem::path folder);
        /**
         * Sets the relative base path for image URIs.
         *
         * If folder.is_relative() returns false, this has no effect.
         */
        void setImagePath(std::filesystem::path folder);

		void setExtrasWriteCallback(ExtrasWriteCallback* callback) noexcept;

		void setUserPointer(void* pointer) noexcept;

        /**
         * Generates a glTF JSON string from the given asset.
         */
        Expected<ExportResult<std::string>> writeGltfJson(const Asset& asset, ExportOptions options = ExportOptions::None);

        /**
         * Generates a glTF binary (GLB) blob from the given asset.
         *
         * If the first buffer holds a sources::Vector, a sources::Array, a or sources::ByteView and the byte length is smaller than 2^32 (4.2GB),
         * it will be embedded into the binary. Note that the returned vector might therefore get quite large.
         */
        Expected<ExportResult<std::vector<std::byte>>> writeGltfBinary(const Asset& asset, ExportOptions options = ExportOptions::None);
    };

	/**
	 * A exporter for serializing one or more glTF files into JSON and GLB forms.
	 * This exporter builds upon Exporter by writing all files automatically to the
	 * given paths.
	 */
	FASTGLTF_EXPORT class FileExporter : public Exporter {
        using Exporter::writeGltfJson;
        using Exporter::writeGltfBinary;

	public:
        /**
         * Writes a glTF JSON string generated from the given asset to the specified target file. This will also write
         * all buffers and textures to disk using the buffer and image paths set using Exporter::setBufferPath and
         * Exporter::setImagePath.
         */
		Error writeGltfJson(const Asset& asset, std::filesystem::path target, ExportOptions options = ExportOptions::None);

		/**
		 * Writes a glTF binary (GLB) blob from the given asset to the specified target file. This will also write
         * all buffers and textures to disk using the buffer and image paths set using Exporter::setBufferPath and
         * Exporter::setImagePath.
         *
		 * If the first buffer holds a sources::Vector, a sources::Array, a or sources::ByteView and the byte length is smaller than 2^32 (4.2GB),
         * it will be embedded into the binary.
         *
		 * \see Exporter::writeGltfBinary
		 */
        Error writeGltfBinary(const Asset& asset, std::filesystem::path target, ExportOptions options = ExportOptions::None);
	};
} // namespace fastgltf

#ifdef _MSC_VER
#pragma warning(pop)
#endif

#endif<|MERGE_RESOLUTION|>--- conflicted
+++ resolved
@@ -226,13 +226,11 @@
 		// See https://github.com/KhronosGroup/glTF/pull/2424
 		KHR_physics_rigid_bodies = 1 << 28,
 #endif
-<<<<<<< HEAD
+		// See https://github.com/KhronosGroup/glTF/tree/main/extensions/2.0/Vendor/GODOT_single_root
+		GODOT_single_root = 1 << 29,
+
 		// See https://github.com/KhronosGroup/glTF/tree/main/extensions/2.0/Khronos/KHR_materials_diffuse_transmission
 		KHR_materials_diffuse_transmission = 1 << 30,
-=======
-		// See https://github.com/KhronosGroup/glTF/tree/main/extensions/2.0/Vendor/GODOT_single_root
-		GODOT_single_root = 1 << 29,
->>>>>>> daa956d9
     };
     // clang-format on
 
@@ -356,11 +354,8 @@
 	    constexpr std::string_view MSFT_packing_normalRoughnessMetallic = "MSFT_packing_normalRoughnessMetallic";
 	    constexpr std::string_view MSFT_packing_occlusionRoughnessMetallic = "MSFT_packing_occlusionRoughnessMetallic";
         constexpr std::string_view MSFT_texture_dds = "MSFT_texture_dds";
-<<<<<<< HEAD
 		constexpr std::string_view KHR_materials_diffuse_transmission = "KHR_materials_diffuse_transmission";
-=======
 		constexpr std::string_view GODOT_single_root = "GODOT_single_root";
->>>>>>> daa956d9
 
 #if FASTGLTF_ENABLE_DEPRECATED_EXT
         constexpr std::string_view KHR_materials_pbrSpecularGlossiness = "KHR_materials_pbrSpecularGlossiness";
@@ -404,12 +399,9 @@
 		{ extensions::MSFT_packing_normalRoughnessMetallic,     Extensions::MSFT_packing_normalRoughnessMetallic },
 		{ extensions::MSFT_packing_occlusionRoughnessMetallic,  Extensions::MSFT_packing_occlusionRoughnessMetallic },
 		{ extensions::MSFT_texture_dds,                         Extensions::MSFT_texture_dds },
-<<<<<<< HEAD
 		{ extensions::KHR_materials_diffuse_transmission,       Extensions::KHR_materials_diffuse_transmission },
-=======
 		{ extensions::GODOT_single_root,                        Extensions::GODOT_single_root },
 
->>>>>>> daa956d9
 #if FASTGLTF_ENABLE_DEPRECATED_EXT
 		{ extensions::KHR_materials_pbrSpecularGlossiness,Extensions::KHR_materials_pbrSpecularGlossiness },
 #endif
